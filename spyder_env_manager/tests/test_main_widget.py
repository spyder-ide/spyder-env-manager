--- conflicted
+++ resolved
@@ -29,26 +29,7 @@
 
     monkeypatch.setattr(SpyderEnvManagerWidget, "get_conf", get_conf)
 
-<<<<<<< HEAD
-def test_main_widget(qtbot, tmp_path, monkeypatch):
-    """Create widget and show it."""
-    backends_root_path = tmp_path / "backends"
-    backends_root_path.mkdir(parents=True)
-
-    def get_conf(self, option, default=None, section=None):
-        if option == "environments_path":
-            return str(backends_root_path)
-        else:
-            return default
-
-    monkeypatch.setattr(SpyderEnvManagerWidget, "get_conf", get_conf)
-    SpyderEnvManagerWidget.CONF_SECTION = "spyder_env_manager"
-
-    widget = SpyderEnvManagerWidget("spyder_env_manager", None)
-    qtbot.addWidget(widget)
-=======
     SpyderEnvManagerWidget.CONF_SECTION = CONF_SECTION
     widget = SpyderEnvManagerWidget(None)
->>>>>>> 2c4d8c74
     widget.setup()
     widget.show()