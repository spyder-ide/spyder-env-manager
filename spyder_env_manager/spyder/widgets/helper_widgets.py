# -*- coding: utf-8 -*-
#
# ----------------------------------------------------------------------------
# Copyright © 2022, Spyder Development Team and spyder-env-manager contributors
#
# Licensed under the terms of the MIT license
# ----------------------------------------------------------------------------


# Standard imports
import os
import os.path as osp

# Third party imports
import requests
from qtpy.compat import getopenfilename
from qtpy.QtCore import QRegularExpression, Qt, Signal
from qtpy.QtGui import QRegularExpressionValidator
from qtpy.QtWidgets import (
    QComboBox,
    QDialog,
    QDialogButtonBox,
    QFileDialog,
    QGridLayout,
    QHBoxLayout,
    QLabel,
    QLineEdit,
    QPushButton,
    QVBoxLayout,
    QWidget,
)

# Spyder and local imports
from spyder.config.base import _
from spyder.config.user import NoDefault
from spyder.py3compat import to_text_string
from spyder.utils.icon_manager import ima
from spyder.utils.misc import getcwd_or_home
from spyder.widgets.comboboxes import FileComboBox
from spyder.widgets.helperwidgets import IconLineEdit


class MessageComboBox(QDialog):
    valid = Signal(bool, bool)

    def __init__(self, editor, title, messages, types, contents):
        QDialog.__init__(self, editor, Qt.WindowTitleHint | Qt.WindowCloseButtonHint)

        self.resize(450, 130)
        self.setWindowTitle(_(title))
        self.setModal(True)
        self.lineedits = {}

        glayout = QGridLayout()
        glayout.setContentsMargins(0, 0, 0, 0)
        for i, message in enumerate(messages):
            label = QLabel(_((message + ": ")))
            glayout.addWidget(label, i, 0, alignment=Qt.AlignVCenter)
            if types[i] == "ComboBox":
                self.combobox = QComboBox()
                self.combobox.addItems(contents[i])
                glayout.addWidget(self.combobox, i, 1, 1, 2, Qt.AlignVCenter)
            elif types[i] == "ComboBoxEdit":
                re = QRegularExpression("[0-9]+([.][0-9]+)*?")
                validator = QRegularExpressionValidator(re, self)
                self.combobox_edit = QComboBox()
                self.combobox_edit.addItems(contents[i])
                line_edit = IconLineEdit(self)
                self.combobox_edit.setLineEdit(line_edit)
                self.combobox_edit.setEditable(True)
                self.combobox_edit.lineEdit().setValidator(validator)
                self.combobox_edit.editTextChanged.connect(self.validate)
                self.valid.connect(line_edit.update_status)
                show_status = getattr(
                    self.combobox_edit.lineEdit(), "show_status_icon", None
                )
                if show_status:
                    show_status()
                glayout.addWidget(self.combobox_edit, i, 1, 1, 2, Qt.AlignVCenter)

            elif types[i] == "LineEditVersion":
                self.lineedit_version = QLineEdit()
                re = QRegularExpression("[0-9]+([.][0-9]+)*?")
                validator = QRegularExpressionValidator(re, self)
                self.lineedit_version.setValidator(validator)
                glayout.addWidget(self.lineedit_version, i, 1, 1, 2, Qt.AlignVCenter)
<<<<<<< HEAD
            elif types[i] == "Label":
                self.line_string = QLineEdit()
                self.line_string.setReadOnly(True)
                self.line_string.setText(list(contents[i])[0])
                glayout.addWidget(self.line_string, i, 1, 1, 2, Qt.AlignVCenter)
=======
>>>>>>> e510cbb1
            elif types[i] == "LineEditString":
                self.lineedit_string = QLineEdit()
                re = QRegularExpression("[a-zA-Z]+")
                validator = QRegularExpressionValidator(re, self)
                self.lineedit_string.setValidator(validator)
                glayout.addWidget(self.lineedit_string, i, 1, 1, 2, Qt.AlignVCenter)
            else:
                if os.name == "nt":
                    filters = _("Files") + " (*.yml)"
                else:
                    filters = None
                self.cus_exec_combo = self.create_file_combobox(
                    _("No file choosen"),
                    contents[i],
                    "No file choosen",
                    filters=filters,
                )
                glayout.addWidget(self.cus_exec_combo, i, 1, i, 2, Qt.AlignVCenter)
            glayout.setVerticalSpacing(0)

        bbox = QDialogButtonBox(
            QDialogButtonBox.Ok | QDialogButtonBox.Cancel, Qt.Horizontal, self
        )
        bbox.accepted.connect(self.accept)
        bbox.rejected.connect(self.reject)
        btnlayout = QHBoxLayout()
        btnlayout.addWidget(bbox)

        ok_button = bbox.button(QDialogButtonBox.Ok)

        layout = QVBoxLayout()
        layout.addLayout(glayout, Qt.AlignTop)
        layout.addLayout(btnlayout)
        self.setLayout(layout)

    def validate(self, qstr, editing=True):
        """Validate entered path
        if self.comboBox.selected_text == qstr and qstr != '':
            self.valid.emit(True, True)
            return
        """
        valid = self.is_valid(qstr)
        if editing:
            if valid:
                self.valid.emit(True, False)
            else:
                self.valid.emit(False, False)

    def is_valid(self, qstr):
        url = ("https://www.python.org/downloads/release/python-{0}/").format(
            qstr.replace(".", "")
        )
        x = requests.head(url)
        return x.status_code == 200

    def text_has_changed(self):
        """Line edit's text has changed."""

        if self.lineedit.hasAcceptableInput():
            self.lineedit.setStyleSheet("border-color: blue")
        else:
            self.lineedit.setStyleSheet("border-color: red")

    def create_file_combobox(
        self,
        text,
        choices,
        option,
        default=NoDefault,
        tip=None,
        restart=False,
        filters=None,
        adjust_to_contents=True,
        default_line_edit=False,
        section=None,
    ):
        """choices: couples (name, key)"""
        if section is not None and section != self.CONF_SECTION:
            self.cross_section_options[option] = section
        combobox = FileComboBox(
            self,
            adjust_to_contents=adjust_to_contents,
            default_line_edit=default_line_edit,
        )
        combobox.restart_required = restart
        combobox.label_text = text
        edit = combobox.lineEdit()
        edit.label_text = text
        edit.restart_required = restart
        self.lineedits[edit] = (section, option, default)

        if tip is not None:
            combobox.setToolTip(tip)
        combobox.addItems(choices)
        combobox.choices = choices

        msg = _("Invalid file path")
        browse_btn = QPushButton(ima.icon("FileIcon"), "", self)
        browse_btn.setToolTip(_("Select file"))
        options = QFileDialog.DontResolveSymlinks
        browse_btn.clicked.connect(
            lambda: self.select_file(edit, filters, options=options)
        )

        layout = QGridLayout()
        layout.addWidget(combobox, 0, 0, 0, 9)
        layout.addWidget(browse_btn, 0, 10)
        layout.setContentsMargins(0, 0, 0, 0)
        widget = QWidget(self)
        widget.combobox = combobox
        widget.browse_btn = browse_btn
        widget.setLayout(layout)

        return widget

    def select_file(self, edit, filters=None, **kwargs):
        """Select File"""
        basedir = osp.dirname(to_text_string(edit.text()))
        if not osp.isdir(basedir):
            basedir = getcwd_or_home()
        if filters is None:
            filters = _("All files (*)")
        title = _("Select file")
        filename, _selfilter = getopenfilename(self, title, basedir, filters, **kwargs)
        if filename:
            edit.setText(filename)<|MERGE_RESOLUTION|>--- conflicted
+++ resolved
@@ -84,14 +84,11 @@
                 validator = QRegularExpressionValidator(re, self)
                 self.lineedit_version.setValidator(validator)
                 glayout.addWidget(self.lineedit_version, i, 1, 1, 2, Qt.AlignVCenter)
-<<<<<<< HEAD
             elif types[i] == "Label":
                 self.line_string = QLineEdit()
                 self.line_string.setReadOnly(True)
                 self.line_string.setText(list(contents[i])[0])
                 glayout.addWidget(self.line_string, i, 1, 1, 2, Qt.AlignVCenter)
-=======
->>>>>>> e510cbb1
             elif types[i] == "LineEditString":
                 self.lineedit_string = QLineEdit()
                 re = QRegularExpression("[a-zA-Z]+")
