# -*- coding: utf-8 -*-
#
# ----------------------------------------------------------------------------
# Copyright © 2022, Spyder Development Team and spyder-env-manager contributors
#
# Licensed under the terms of the MIT license
# ----------------------------------------------------------------------------

"""
Spyder env manager Main Plugin Widget.
"""

# Standard library imports
import os
import os.path as osp
from pathlib import Path
from string import Template

# Third party imports
from envs_manager.backends.conda_like_interface import CondaLikeInterface
from envs_manager.manager import DEFAULT_BACKENDS_ROOT_PATH, Manager
import qtawesome as qta
from qtpy.QtCore import QThread, QUrl, Signal
from qtpy.QtGui import QColor
from qtpy.QtWebEngineWidgets import WEBENGINE, QWebEnginePage
from qtpy.QtWidgets import (
    QComboBox,
    QDialog,
    QMessageBox,
    QSizePolicy,
    QStackedLayout,
)

# Spyder and local imports
from spyder.api.translations import get_translation
from spyder.api.widgets.main_widget import (
    PluginMainWidget,
    PluginMainWidgetActions,
)
from spyder.config.base import get_module_source_path
from spyder.dependencies import SPYDER_KERNELS_REQVER
from spyder.utils.icon_manager import ima
from spyder.utils.palette import QStylePalette
from spyder.widgets.browser import FrameWebView

from spyder_env_manager.spyder.config import (
    conda_like_executable,
)
from spyder_env_manager.spyder.workers import EnvironmentManagerWorker
from spyder_env_manager.spyder.widgets.helper_widgets import (
    CustomParametersDialog,
    CustomParametersDialogWidgets,
)
from spyder_env_manager.spyder.widgets.packages_table import (
    EnvironmentPackagesActions,
    EnvironmentPackagesTable,
)

# Localization
_ = get_translation("spyder")


# =============================================================================
# ---- Constants
# =============================================================================
PLUGINS_PATH = get_module_source_path("spyder", "plugins")
TEMPLATES_PATH = Path(__file__) / "spyder" / "assets" / "templates"
MAIN_BG_COLOR = QStylePalette.COLOR_BACKGROUND_1
separador = osp.sep
ENVIRONMENT_MESSAGE = Path(
    separador.join(osp.dirname(os.path.abspath(__file__)).split(separador)[:-2]),
    "spyder",
    "assets",
    "templates",
    "environment_info.html",
)
CSS_PATH = Path(PLUGINS_PATH) / "help" / "utils" / "static" / "css"
SPYDER_KERNELS_VERSION = SPYDER_KERNELS_REQVER.split(";")[0]


class SpyderEnvManagerWidgetActions:
    # Triggers
    SelectEnvironment = "select_environment"
    NewEnvironment = "new_environment"
    DeleteEnvironment = "delete_environment"
    InstallPackage = "install_package"
    ListPackages = "list_packages"

    # Options menu actions
    ImportEnvironment = "import_environment_action"
    ExportEnvironment = "export_environment_action"
    ToggleExcludeDependency = "exclude_dependency_action"
    ToggleEnvironmentAsCustomInterpreter = "environment_as_custom_interpreter"


class SpyderEnvManagerWidgetOptionsMenuSections:
    ImportExport = "import_export_section"
    AdvancedOptions = "advanced_options"


class SpyderEnvManagerWidgetMainToolBarSections:
    Main = "main_section"


# =============================================================================
# ---- Widgets
# =============================================================================


class SpyderEnvManagerWidget(PluginMainWidget):

    # --- PluginMainWidget class constants
    ENABLE_SPINNER = True
    NO_ENVIRONMENTS_AVAILABLE = _("No environments available")

<<<<<<< HEAD
    def __init__(self, name, plugin, parent=None):
        super().__init__(name, plugin, parent=parent)
=======
    # --- Signals
    sig_set_spyder_custom_interpreter = Signal(str, str)
    """
    Signal to inform that the user wants to set an environment Python interpreter
    as the Spyder custom one.

    Parameters
    ----------
    environment_name: str
        Environment name.
    environment_python_path: str
        Path to the environment Python interpreter.
    """

    def __init__(self, name=None, plugin=None, parent=None):
        super().__init__(name, plugin, parent)
>>>>>>> 2c4d8c74

        # General attributes
        self.actions_enabled = True
        self.exclude_non_requested_packages = True
        self.env_manager_action_thread = QThread(None)
        self.manager_worker = None

        # Select environment widget
        root_path = self.get_conf("environments_path", str(DEFAULT_BACKENDS_ROOT_PATH))
        envs, _ = Manager.list_environments(
            backend=CondaLikeInterface.ID,
            root_path=root_path,
            external_executable=self.get_conf(
                "conda_file_executable_path", conda_like_executable()
            ),
        )
        self.select_environment = QComboBox(self)
        self.select_environment.ID = SpyderEnvManagerWidgetActions.SelectEnvironment
        if not envs:
            self.envs_available = False
            self.select_environment.addItem(self.NO_ENVIRONMENTS_AVAILABLE, None)
        else:
            for env_name, env_directory in envs.items():
                self.select_environment.addItem(env_name, env_directory)
            self.envs_available = True
        self.select_environment.setToolTip("Select an environment")
        self.select_environment.setSizeAdjustPolicy(
            QComboBox.AdjustToMinimumContentsLength
        )
        self.select_environment.setSizePolicy(QSizePolicy.Expanding, QSizePolicy.Fixed)
        selected_environment = self.get_conf("selected_environment", None)
        if selected_environment:
            self.select_environment.setCurrentText(selected_environment)

        # Usage widget
        self.css_path = self.get_conf("css_path", str(CSS_PATH), "appearance")
        self.infowidget = FrameWebView(self)
        if WEBENGINE:
            self.infowidget.web_widget.page().setBackgroundColor(QColor(MAIN_BG_COLOR))
        else:
            self.infowidget.web_widget.setStyleSheet(
                "background:{}".format(MAIN_BG_COLOR)
            )
            self.infowidget.page().setLinkDelegationPolicy(
                QWebEnginePage.DelegateAllLinks
            )

        # Package table widget
        self.packages_table = EnvironmentPackagesTable(self)

        # Layout
        self.stack_layout = layout = QStackedLayout()
        layout.addWidget(self.infowidget)
        layout.addWidget(self.packages_table)
        self.setLayout(self.stack_layout)

        # Signals
        self.packages_table.sig_action_context_menu.connect(
            self._handle_package_table_context_menu_actions
        )
        self.select_environment.currentIndexChanged.connect(
            self.current_environment_changed
        )

    # ---- PluginMainWidget API
    # ------------------------------------------------------------------------
    def get_title(self):
        return _("Spyder Env Manager")

    def setup(self):
        # ---- Options menu actions
        import_environment_action = self.create_action(
            SpyderEnvManagerWidgetActions.ImportEnvironment,
            text=_("Import environment from file (.yml, .txt)"),
            tip=_("Import environment from file (.yml, .txt)"),
            triggered=self._message_import_environment,
        )

        export_environment_action = self.create_action(
            SpyderEnvManagerWidgetActions.ExportEnvironment,
            text=_("Export environment to file (.yml, .txt)"),
            tip=_("Export environment to file (.yml, .txt)"),
            triggered=self._message_export_environment,
        )

        exclude_dependency_action = self.create_action(
            SpyderEnvManagerWidgetActions.ToggleExcludeDependency,
            text=_("Exclude dependency packages"),
            tip=_("Exclude dependency packages"),
            toggled=True,
            triggered=self.update_packages,
            option=SpyderEnvManagerWidgetActions.ToggleExcludeDependency,
            initial=self.get_conf(
                SpyderEnvManagerWidgetActions.ToggleExcludeDependency,
            ),
        )

        environment_as_custom_interpreter_action = self.create_action(
            SpyderEnvManagerWidgetActions.ToggleEnvironmentAsCustomInterpreter,
            text=_("Set current environment as Spyder's Python interpreter"),
            tip=_(
                "Set the current environment Python interpreter as "
                "the interpreter used by Spyder"
            ),
            toggled=True,
            triggered=lambda: self._environment_as_custom_interpreter(),
            option=SpyderEnvManagerWidgetActions.ToggleEnvironmentAsCustomInterpreter,
            initial=self.get_conf(
                SpyderEnvManagerWidgetActions.ToggleEnvironmentAsCustomInterpreter,
            ),
        )

        # ---- Toolbar actions
        new_environment_action = self.create_action(
            SpyderEnvManagerWidgetActions.NewEnvironment,
            text=_("New environment"),
            icon=qta.icon("mdi.plus", color=ima.MAIN_FG_COLOR, rotated=270),
            triggered=self._message_new_environment,
        )

        delete_environment_action = self.create_action(
            SpyderEnvManagerWidgetActions.DeleteEnvironment,
            text=_("Delete environment"),
            icon=self.create_icon("editclear"),
            triggered=self._message_delete_environment,
        )

        install_package_action = self.create_action(
            SpyderEnvManagerWidgetActions.InstallPackage,
            text=_("Install package"),
            icon=qta.icon("mdi.view-grid-plus-outline", color=ima.MAIN_FG_COLOR),
            # mdi.toy-brick-plus-outline
            triggered=self._message_install_package,
        )

        # Options menu
        options_menu = self.get_options_menu()
        for item in [import_environment_action, export_environment_action]:
            self.add_item_to_menu(
                item,
                menu=options_menu,
                section=SpyderEnvManagerWidgetOptionsMenuSections.ImportExport,
            )

        for item in [
            exclude_dependency_action,
            environment_as_custom_interpreter_action,
        ]:
            self.add_item_to_menu(
                item,
                menu=options_menu,
                section=SpyderEnvManagerWidgetOptionsMenuSections.AdvancedOptions,
            )

        # Main toolbar
        main_toolbar = self.get_main_toolbar()

        for item in [
            self.select_environment,
            new_environment_action,
            install_package_action,
            delete_environment_action,
        ]:
            self.add_item_to_toolbar(
                item,
                toolbar=main_toolbar,
                section=SpyderEnvManagerWidgetMainToolBarSections.Main,
            )

        self.show_intro_message()
        self.current_environment_changed()

    def show_intro_message(self):
        """Show introduction message on how to use the plugin."""
        intro_message_eq = _(
            "Click "
            "<span title='New environment' style='border : 0.5px solid #c0c0c0;'>"
            "&#xFF0B;</span> to create a new environment or to import an environment"
            " definition from a file, click the "
            "<span title='Options' style='border : 1px solid #c0c0c0;'>"
            "&#9776;</span> button on the top right too."
        )
        self.mainMessage = self._create_info_environment_page(
            title="Usage", message=intro_message_eq
        )
        self.infowidget.setHtml(self.mainMessage, QUrl.fromLocalFile(self.css_path))

    def update_font(self, rich_font):
        self._rich_font = rich_font
        self.infowidget.set_font(rich_font)

    def current_environment_changed(self, index=None):
        """
        Handle changing environment or changes inside the current environment.

        Either the current environment being displayed is different or
        the packages inside the current environment have changed.

        Parameters
        ----------
        index : int, optional
            Index of the current environment selected. The default is None.

        Returns
        -------
        None.

        """
        if index:
            current_environment_path = self.select_environment.itemData(index)
        else:
            current_environment_path = self.select_environment.currentData()
        environments_available = current_environment_path is not None
        if environments_available:
            self.start_spinner()
            self._run_action_for_env(
                dialog=None, action=SpyderEnvManagerWidgetActions.ListPackages
            )
            self.stack_layout.setCurrentWidget(self.packages_table)
            if self.get_conf(
                SpyderEnvManagerWidgetActions.ToggleEnvironmentAsCustomInterpreter,
            ):
                self._environment_as_custom_interpreter(
                    environment_path=current_environment_path
                )
        else:
            self.stack_layout.setCurrentWidget(self.infowidget)
            self.stop_spinner()

    def update_actions(self):
        if self.actions_enabled:
            current_environment_path = self.select_environment.currentData()
            environments_available = current_environment_path is not None
            actions_ids = [
                SpyderEnvManagerWidgetActions.InstallPackage,
                SpyderEnvManagerWidgetActions.DeleteEnvironment,
                SpyderEnvManagerWidgetActions.ExportEnvironment,
                SpyderEnvManagerWidgetActions.ToggleExcludeDependency,
                SpyderEnvManagerWidgetActions.ToggleEnvironmentAsCustomInterpreter,
            ]
            for action_id, action in self.get_actions().items():
                if action_id in actions_ids:
                    action.setEnabled(environments_available)
                else:
                    action.setEnabled(True)

    def update_packages(self, only_requested, packages=None):
        self.exclude_non_requested_packages = only_requested
        self.packages_table.load_packages(only_requested, packages)
        self.stop_spinner()

    def start_spinner(self):
        self.actions_enabled = False
        for action_id, action in self.get_actions().items():
            if action_id not in PluginMainWidgetActions.__dict__.values():
                action.setEnabled(False)
        self.select_environment.setDisabled(True)
        self.packages_table.setDisabled(True)
        super().start_spinner()

    def stop_spinner(self):
        self.actions_enabled = True
        self.update_actions()
        self.select_environment.setDisabled(False)
        self.packages_table.setDisabled(False)
        super().stop_spinner()

    def on_close(self):
        env_name = self.select_environment.currentText()
        self.set_conf("selected_environment", env_name)
        if (
            self.env_manager_action_thread
            and self.env_manager_action_thread.isRunning()
        ):
            self.env_manager_action_thread.terminate()
            self.env_manager_action_thread.wait()

    # ---- Private API
    # ------------------------------------------------------------------------

    def _create_info_environment_page(self, title, message):
        """
        Create html page to describe the basic plugin functionality if no
        environment exists.

        Parameters
        ----------
        title : str
            Title that the page should show.
        message : str
            Content that the page should show.

        Returns
        -------
        page : str
            string representation of the page.
        """
        with open(ENVIRONMENT_MESSAGE) as template_message:
            environment_message_template = Template(template_message.read())
            page = environment_message_template.substitute(
                css_path=self.css_path, title=title, message=message
            )
        return page

    def _handle_package_table_context_menu_actions(self, action, package_info):
        """
        Handle context menu actions defined in the packages table widget.

        The possible actions to choose affect a specific package.

        Parameters
        ----------
        action : str
            The Python environment action to be done.
            The action should defined on the `EnvironmentPackagesActions` enum class.
        package_info : dict
            Dictionary with the information of the package that will be modified
            by the action.

        Returns
        -------
        None.

        """
        package_name = package_info["name"]
        if action == EnvironmentPackagesActions.UpdatePackage:
            title = _("Update package")
            messages = _(
                "Are you sure you want to update <tt>{package_name}</tt>?"
            ).format(package_name=package_name)
            self._message_box(
                title,
                messages,
                action=EnvironmentPackagesActions.UpdatePackage,
                package_info=package_info,
            )
        elif action == EnvironmentPackagesActions.UninstallPackage:
            title = _("Uninstall package")
            messages = _(
                "Are you sure you want to uninstall <tt>{package_name}</tt>?"
            ).format(package_name=package_name)
            self._message_box(
                title,
                messages,
                action=EnvironmentPackagesActions.UninstallPackage,
                package_info=package_info,
            )
        elif action == EnvironmentPackagesActions.InstallPackageVersion:
            title = _("Change package version constraint")
            messages = ["Package", "Constraint", "Version"]
            types = [
                CustomParametersDialogWidgets.Label,
                CustomParametersDialogWidgets.ComboBox,
                CustomParametersDialogWidgets.LineEditVersion,
            ]
            contents = [
                [package_info["name"]],
                ["==", "<=", ">=", "<", ">", "latest"],
                {},
            ]
            self._message_box_editable(
                title,
                messages,
                contents,
                types,
                action=EnvironmentPackagesActions.InstallPackageVersion,
                package_info=package_info,
            )

    def _environment_as_custom_interpreter(self, environment_path=None):
        """
        Request given environment or current environment Python interpreter to be
        set as Spyder Python interpreter.

        Parameters
        ----------
        environment_path : str
            Path to the environment directory.

        Returns
        -------
        None.

        """
        if not self.get_conf(
            SpyderEnvManagerWidgetActions.ToggleEnvironmentAsCustomInterpreter
        ):
            return
        if not environment_path:
            environment_path = self.select_environment.currentData()
        if not environment_path:
            return
        external_executable = self.get_conf(
            "conda_file_executable_path", conda_like_executable()
        )
        backend = "conda-like"
        manager = Manager(
            backend,
            env_directory=environment_path,
            external_executable=external_executable,
        )
        self.sig_set_spyder_custom_interpreter.emit(
            manager.env_name, manager.backend_instance.python_executable_path
        )

    def _add_new_environment_entry(self, manager, action_result, result_message):
        """
        Handle the addition of a new Python environment to the GUI.

        Add an entry into the `selected_environment` combobox and update the
        the `selected_environment` config option.

        Parameters
        ----------
        manager : envs_manager.manager.Manager
            Python environment manager instance that is handling the environment.
        action_result : bool
            True if the environment creation was successful. False otherwise.
        result_message : str
            Resulting error or failure message in case `action_result` is False.

        Returns
        -------
        None.

        """
        if action_result:
            if not self.envs_available:
                self.select_environment.clear()
            self.select_environment.addItem(manager.env_name, manager.env_directory)
            self.select_environment.setCurrentText(manager.env_name)
            self.set_conf("selected_environment", manager.env_name)
            self.envs_available = True
        else:
            self._message_error_box(result_message)
        self.stop_spinner()

    def _after_import_environment(self, manager, action_result, result_message):
        """
        Handle the result of trying to create a new Python environment via the import
        functionality.

        Parameters
        ----------
        manager : envs_manager.manager.Manager
            Python environment manager instance that is handling the env creation.
        action_result : bool
            True if the environment creation was successful. False otherwise.
        result_message : str
            Resulting error or failure message in case `action_result` is False.

        Returns
        -------
        None.

        """
        # Add new imported environment entry
        self._add_new_environment_entry(manager, action_result, result_message)

        # Install needed spyder-kernels version
        if action_result:
            packages = [f"spyder-kernels{SPYDER_KERNELS_VERSION}"]
            self._run_env_manager_action(
                manager,
                manager.install,
                self._after_package_changed,
                packages,
                force=True,
                capture_output=True,
            )

    def _after_export_environment(self, manager, action_result, result_message):
        """
        Handle the result of trying to export a Python environment.

        This shows a message box mentioning that the operation was successful or
        failed.

        Parameters
        ----------
        manager : envs_manager.manager.Manager
            Python environment manager instance that is handling the operation.
        action_result : bool
            True if the environment exportation was successful. False otherwise.
        result_message : str
            Resulting error or failure message in case `action_result` is False.

        Returns
        -------
        None.

        """
        if action_result:
            QMessageBox.information(
                self,
                _("Environment exported"),
                _("Python Environment <tt>{env_name}</tt> was exported.").format(
                    env_name=manager.env_name
                ),
            )
        else:
            self._message_error_box(result_message)
        self.stop_spinner()

    def _after_package_changed(self, manager, action_result, result_message):
        """
        Handle the result of trying to install, uninstall or update a package.

        This updates the list of packages in the current environment if the operation
        was successful.

        Parameters
        ----------
        manager : envs_manager.manager.Manager
            Python environment manager instance that is handling the environment.
        action_result : bool
            True if the package installation was successful. False otherwise.
        result_message : str
            Resulting error or failure message in case `action_result` is False.

        Returns
        -------
        None.

        """
        if action_result:
            self.current_environment_changed()
        else:
            self._message_error_box(result_message)
            self.stop_spinner()

    def _after_delete_environment(self, manager, action_result, result_message):
        """
        Handle the result of deleting a Python environment.

        This removes the environment item from the `selected_environment` combobox.

        Parameters
        ----------
        manager : envs_manager.manager.Manager
            Python environment manager instance that deleted the environment.
        action_result : bool
            True if the environment deletion was successful. False otherwise.
        result_message : str
            Resulting error or failure message in case `action_result` is False.

        Returns
        -------
        None.

        """
        if action_result:
            env_name = self.select_environment.currentIndex()
            self.select_environment.removeItem(env_name)
            if self.select_environment.count() == 0:
                self.envs_available = False
                self.select_environment.addItem(self.NO_ENVIRONMENTS_AVAILABLE, None)
        else:
            self._message_error_box(result_message)
        self.stop_spinner()

    def _after_list_environment_packages(self, manager, action_result, result_message):
        """
        Handle the result of computing the current selected environment packages list.

        This updates the packages table widget with the new information.

        Parameters
        ----------
        manager : envs_manager.manager.Manager
            Python environment manager instance that is handling the environment.
        action_result : bool
            True if the package listing was successful. False otherwise.
        result_message : str
            Resulting error or failure message in case `action_result` is False.

        Returns
        -------
        None.

        """
        if action_result:
            self.update_packages(
                self.exclude_non_requested_packages, result_message["packages"]
            )
        else:
            self._message_error_box(result_message)
        self.stop_spinner()

    def _run_env_manager_action(
        self,
        manager,
        manager_action,
        on_ready,
        *manager_action_args,
        **manager_action_kwargs,
    ):
        """
        Run Python environment manager in a worker and connect the result to a given
        callback.

        Parameters
        ----------
        manager : envs_manager.manager.Manager
            Python environment manager instance to use.
        manager_action : envs_manager.manager.Manager callable
            Method to run from the Python environment manager instance.
        on_ready : SpyderEnvManagerWidget callable
            Method to run when the action finishes.
        *manager_action_args : list
            args for the manager callable to be run by the worker.
        **manager_action_kwargs : dict
            kwargs for the manager callable to be run by the worker.

        Returns
        -------
        None.

        """
        if (
            self.env_manager_action_thread
            and self.env_manager_action_thread.isRunning()
        ):
            self.env_manager_action_thread.terminate()
            self.env_manager_action_thread.wait()

        self.manager_worker = EnvironmentManagerWorker(
            self,
            manager,
            manager_action,
            *manager_action_args,
            **manager_action_kwargs,
        )
        self.manager_worker.moveToThread(self.env_manager_action_thread)
        self.manager_worker.sig_ready.connect(on_ready)
        self.manager_worker.sig_ready.connect(self.env_manager_action_thread.quit)
        self.env_manager_action_thread.started.connect(self.manager_worker.start)
        self.start_spinner()
        self.env_manager_action_thread.start()

    def _run_action_for_package(self, package_info, dialog=None, action=None):
        """
        Setup an environment manager instance and run a package related action through
        it in the current environment.

        In case an invalid action was given an error dialog is shown.

        Parameters
        ----------
        package_info : dict
            Dictionary containing the info of the package to modify.
        dialog : CustomParametersDialog, optional
            Dialog instance that can have information about the package action
            that needs to be performed. The default is None.
        action : str, optional
            The package action to be performed. It should defined on the
            `EnvironmentPackagesActions` enum class. The default is None.

        Returns
        -------
        None.

        """
        root_path = Path(self.get_conf("environments_path"))
        external_executable = self.get_conf(
            "conda_file_executable_path", conda_like_executable()
        )
        backend = "conda-like"
        package_name = package_info["name"]
        if action == EnvironmentPackagesActions.UpdatePackage:
            env_name = self.select_environment.currentText()
            manager = Manager(
                backend,
                root_path=root_path,
                env_name=env_name,
                external_executable=external_executable,
            )
            self._run_env_manager_action(
                manager,
                manager.update,
                self._after_package_changed,
                [package_name],
                force=True,
                capture_output=True,
            )
        elif action == EnvironmentPackagesActions.UninstallPackage:
            env_name = self.select_environment.currentText()
            manager = Manager(
                backend,
                root_path=root_path,
                env_name=env_name,
                external_executable=external_executable,
            )
            self._run_env_manager_action(
                manager,
                manager.uninstall,
                self._after_package_changed,
                [package_name],
                force=True,
                capture_output=True,
            )
        elif dialog and action == EnvironmentPackagesActions.InstallPackageVersion:
            package_constraint = dialog.combobox.currentText()
            package_version = dialog.lineedit_version.text()
            packages = [f"{package_name}"]
            if package_constraint != "latest" and package_version:
                packages = [f"{package_name}{package_constraint}{package_version}"]
            env_name = self.select_environment.currentText()
            manager = Manager(
                backend,
                root_path=root_path,
                env_name=env_name,
                external_executable=external_executable,
            )
            self._run_env_manager_action(
                manager,
                manager.install,
                self._after_package_changed,
                packages,
                force=True,
                capture_output=True,
            )
        else:
            self._message_error_box("Action unavailable at this moment.")

    def _run_action_for_env(self, dialog=None, action=None):
        """
        Setup an environment manager instance and run an environment related
        action through it.

        In case an invalid action was given an error dialog is shown.

        Parameters
        ----------
        dialog : CustomParametersDialog, optional
            Dialog instance that can have information about the environment
            action that needs to be performed. The default is None.
        action : str, optional
            Environment action to be performed. The action should defined on the
            `SpyderEnvManagerWidgetActions` enum class. The default is None.

        Returns
        -------
        None.

        """
        root_path = Path(self.get_conf("environments_path"))
        external_executable = self.get_conf(
            "conda_file_executable_path", conda_like_executable()
        )
        backend = "conda-like"
        if dialog and action == SpyderEnvManagerWidgetActions.NewEnvironment:
            backend = dialog.combobox.currentText()
            env_name = dialog.lineedit_string.text()
            python_version = dialog.combobox_edit.currentText()
            packages = [
                f"python={python_version}",
                f"spyder-kernels{SPYDER_KERNELS_VERSION}",
            ]
            manager = Manager(
                backend,
                root_path=root_path,
                env_name=env_name,
                external_executable=external_executable,
            )
            self._run_env_manager_action(
                manager,
                manager.create_environment,
                self._add_new_environment_entry,
                packages=packages,
                force=True,
            )
        elif dialog and action == SpyderEnvManagerWidgetActions.ImportEnvironment:
            backend = dialog.combobox.currentText()
            env_name = dialog.lineedit_string.text()
            import_file_path = dialog.file_combobox.combobox.currentText()
            manager = Manager(
                backend,
                root_path=root_path,
                env_name=env_name,
                external_executable=external_executable,
            )
            self._run_env_manager_action(
                manager,
                manager.import_environment,
                self._after_import_environment,
                import_file_path,
                force=True,
            )
        elif dialog and action == SpyderEnvManagerWidgetActions.InstallPackage:
            package_name = dialog.lineedit_string.text()
            package_constraint = dialog.combobox.currentText()
            package_version = dialog.lineedit_version.text()
            packages = [f"{package_name}"]
            if package_constraint != "latest" and package_version:
                packages = [f"{package_name}{package_constraint}{package_version}"]
            env_name = self.select_environment.currentText()
            manager = Manager(
                backend,
                root_path=root_path,
                env_name=env_name,
                external_executable=external_executable,
            )
            self._run_env_manager_action(
                manager,
                manager.install,
                self._after_package_changed,
                packages,
                force=True,
                capture_output=True,
            )
        elif action == SpyderEnvManagerWidgetActions.DeleteEnvironment:
            env_name = self.select_environment.currentText()
            manager = Manager(
                backend,
                root_path=root_path,
                env_name=env_name,
                external_executable=external_executable,
            )
            self._run_env_manager_action(
                manager,
                manager.delete_environment,
                self._after_delete_environment,
                force=True,
            )
        elif action == SpyderEnvManagerWidgetActions.ListPackages:
            env_directory = self.select_environment.currentData()
            if env_directory:
                manager = Manager(
                    backend,
                    env_directory=env_directory,
                    external_executable=external_executable,
                )
                self._run_env_manager_action(
                    manager,
                    manager.list,
                    self._after_list_environment_packages,
                )
        elif dialog and action == SpyderEnvManagerWidgetActions.ExportEnvironment:
            backend = dialog.combobox.currentText()
            env_name = self.select_environment.currentText()
            export_file_path = dialog.file_lineedit.lineedit.text()
            manager = Manager(
                backend,
                root_path=root_path,
                env_name=env_name,
                external_executable=external_executable,
            )
            self._run_env_manager_action(
                manager,
                manager.export_environment,
                self._after_export_environment,
                export_file_path=export_file_path,
            )
        else:
            self._message_error_box("Action unavailable at this moment.")

    def _message_export_environment(self):
        title = _("Export Python environment")
        messages = [_("Manager to use"), _("Environment file")]
        types = [
            CustomParametersDialogWidgets.ComboBox,
            CustomParametersDialogWidgets.LineEditFile,
        ]
        contents = [{"conda-like"}, {}]
        self._message_box_editable(
            title,
            messages,
            contents,
            types,
            action=SpyderEnvManagerWidgetActions.ExportEnvironment,
        )

    def _message_delete_environment(self):
        title = _("Delete environment")
        messages = _("Are you sure you want to delete the current environment?")
        self._message_box(
            title,
            messages,
            action=SpyderEnvManagerWidgetActions.DeleteEnvironment,
        )

    def _message_import_environment(self):
        title = _("Import Python environment")
        messages = [
            _("Manager to use"),
            _("Environment name"),
            _("Environment file"),
        ]
        types = [
            CustomParametersDialogWidgets.ComboBox,
            CustomParametersDialogWidgets.LineEditString,
            CustomParametersDialogWidgets.ComboBoxFile,
        ]
        contents = [{"conda-like"}, {}, {}]
        self._message_box_editable(
            title,
            messages,
            contents,
            types,
            action=SpyderEnvManagerWidgetActions.ImportEnvironment,
        )

    def _message_new_environment(self):
        title = _("New Python environment")
        messages = ["Manager to use", "Environment Name", "Python version"]
        types = [
            CustomParametersDialogWidgets.ComboBox,
            CustomParametersDialogWidgets.LineEditString,
            CustomParametersDialogWidgets.ComboBoxEdit,
        ]
        contents = [
            {"conda-like"},
            {},
            ["3.7.12", "3.8.16", "3.9.16", "3.10.9"],
        ]
        self._message_box_editable(
            title,
            messages,
            contents,
            types,
            action=SpyderEnvManagerWidgetActions.NewEnvironment,
        )

    def _message_install_package(self):
        title = _("Install package")
        messages = ["Package", "Constraint", "Version"]
        types = [
            CustomParametersDialogWidgets.LineEditString,
            CustomParametersDialogWidgets.ComboBox,
            CustomParametersDialogWidgets.LineEditVersion,
        ]
        contents = [{}, ["==", "<=", ">=", "<", ">", "latest"], {}]
        self._message_box_editable(
            title,
            messages,
            contents,
            types,
            action=SpyderEnvManagerWidgetActions.InstallPackage,
        )

    def _message_box_editable(
        self, title, messages, contents, types, action=None, package_info=None
    ):
        """
        Launch a `CustomParametersDialog` instance to get the needed information
        from the user to perform a given action over an environment.

        The action can modify an environment or a specific package on it.

        Parameters
        ----------
        title : str
            Dialog title.
        messages : list[str]
            Dialog message or labels to show. Each index is a field.
        contents : list[iterable]
            Initial values to set to the custom widget to add.
        types : list[str]
            Widget types that should be constructed in the dialog. Each index is a
            field that correspond to the `messages` list.
        action : str, optional
            Action to be performed with the collected information. It needs to be
            available in the `SpyderEnvManagerWidgetActions` or
            `EnvironmentPackagesActions` enum classes. The default is None.
        package_info : dict, optional
            Package information in case the action affects a specific package inside
            the environment. The default is None.

        Returns
        -------
        None.

        """
        box = CustomParametersDialog(
            self,
            title=title,
            messages=messages,
            types=types,
            contents=contents,
        )
        box.setMaximumWidth(box.width())
        box.setMaximumHeight(box.height())
        box.setMinimumWidth(box.width())
        box.setMinimumHeight(box.height())
        result = box.exec_()
        if result == QDialog.Accepted:
            if package_info:
                self._run_action_for_package(package_info, dialog=box, action=action)
            else:
                self._run_action_for_env(dialog=box, action=action)

    def _message_box(self, title, message, action=None, package_info=None):
        """
        Launch a `QMessageBox` instance to get user approval before running the given
        action over an environment.

        The action can modify an environment or a specific package on it.

        Parameters
        ----------
        title : str
            Dialog title.
        message : str
            Dialog message to show.
        action : str, optional
            Action to be performed with the user's approval. It needs to be available
            in the `SpyderEnvManagerWidgetActions` or `EnvironmentPackagesActions`
            enum classes. The default is None.
        package_info : dict, optional
            Package information in case the action affects a specific package inside
            the environment. The default is None.

        Returns
        -------
        None.

        """
        box = QMessageBox(self)
        box.setWindowTitle(title)
        box.setIcon(QMessageBox.Question)
        box.setStandardButtons(QMessageBox.Yes | QMessageBox.No)
        box.setDefaultButton(QMessageBox.Yes)
        box.setText(message)
        result = box.exec_()
        if result == QMessageBox.Yes:
            if package_info:
                self._run_action_for_package(package_info, action=action)
            else:
                self._run_action_for_env(dialog=box, action=action)

    def _message_error_box(self, message):
        """
        Launch a `QMessageBox` instance to show an error message.

        Parameters
        ----------
        message : str
            Error message to be shown.

        Returns
        -------
        None.

        """
        box = QMessageBox(self)
        box.setWindowTitle("Error message")
        box.setIcon(QMessageBox.Critical)
        box.setStandardButtons(QMessageBox.Ok)
        box.setDefaultButton(QMessageBox.Ok)
        box.setText(message)
        box.exec_()<|MERGE_RESOLUTION|>--- conflicted
+++ resolved
@@ -113,10 +113,6 @@
     ENABLE_SPINNER = True
     NO_ENVIRONMENTS_AVAILABLE = _("No environments available")
 
-<<<<<<< HEAD
-    def __init__(self, name, plugin, parent=None):
-        super().__init__(name, plugin, parent=parent)
-=======
     # --- Signals
     sig_set_spyder_custom_interpreter = Signal(str, str)
     """
@@ -131,9 +127,8 @@
         Path to the environment Python interpreter.
     """
 
-    def __init__(self, name=None, plugin=None, parent=None):
-        super().__init__(name, plugin, parent)
->>>>>>> 2c4d8c74
+    def __init__(self, name, plugin, parent=None):
+        super().__init__(name, plugin, parent=parent)
 
         # General attributes
         self.actions_enabled = True
